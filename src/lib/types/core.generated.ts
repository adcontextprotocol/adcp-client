// Generated AdCP core types from official schemas v2.4.0
<<<<<<< HEAD
// Generated at: 2025-11-07T13:52:02.756Z
=======
// Generated at: 2025-11-07T11:52:22.869Z
>>>>>>> 264df963

// MEDIA-BUY SCHEMA
/**
 * Status of a media buy
 */
export type MediaBuyStatus = 'pending_activation' | 'active' | 'paused' | 'completed';
/**
 * Budget pacing strategy
 */
export type Pacing = 'even' | 'asap' | 'front_loaded';
/**
 * Status of a package
 */
export type PackageStatus = 'draft' | 'active' | 'paused' | 'completed';

/**
 * Represents a purchased advertising campaign
 */
export interface MediaBuy {
  /**
   * Publisher's unique identifier for the media buy
   */
  media_buy_id: string;
  /**
   * Buyer's reference identifier for this media buy
   */
  buyer_ref?: string;
  status: MediaBuyStatus;
  /**
   * Description of advertiser and what is being promoted
   */
  promoted_offering: string;
  /**
   * Total budget amount
   */
  total_budget: number;
  /**
   * Array of packages within this media buy
   */
  packages: Package[];
  /**
   * ISO 8601 timestamp for creative upload deadline
   */
  creative_deadline?: string;
  /**
   * Creation timestamp
   */
  created_at?: string;
  /**
   * Last update timestamp
   */
  updated_at?: string;
}
/**
 * A specific product within a media buy (line item)
 */
export interface Package {
  /**
   * Publisher's unique identifier for the package
   */
  package_id: string;
  /**
   * Buyer's reference identifier for this package
   */
  buyer_ref?: string;
  /**
   * ID of the product this package is based on
   */
  product_id?: string;
  /**
   * Budget allocation for this package in the currency specified by the pricing option
   */
  budget?: number;
  pacing?: Pacing;
  /**
   * ID of the selected pricing option from the product's pricing_options array
   */
  pricing_option_id?: string;
  /**
   * Bid price for auction-based CPM pricing (present if using cpm-auction-option)
   */
  bid_price?: number;
  /**
   * Impression goal for this package
   */
  impressions?: number;
  targeting_overlay?: TargetingOverlay;
  /**
   * Creative assets assigned to this package
   */
  creative_assignments?: CreativeAssignment[];
  /**
   * Format IDs that creative assets will be provided for this package
   */
  format_ids_to_provide?: FormatID[];
  status: PackageStatus;
}
/**
 * Optional geographic refinements for media buys. Most targeting should be expressed in the brief and handled by the publisher. These fields are primarily for geographic restrictions (RCT testing, regulatory compliance).
 */
export interface TargetingOverlay {
  /**
   * Restrict delivery to specific countries (ISO codes). Use for regulatory compliance or RCT testing.
   */
  geo_country_any_of?: string[];
  /**
   * Restrict delivery to specific regions/states. Use for regulatory compliance or RCT testing.
   */
  geo_region_any_of?: string[];
  /**
   * Restrict delivery to specific metro areas (DMA codes). Use for regulatory compliance or RCT testing.
   */
  geo_metro_any_of?: string[];
  /**
   * Restrict delivery to specific postal/ZIP codes. Use for regulatory compliance or RCT testing.
   */
  geo_postal_code_any_of?: string[];
  frequency_cap?: FrequencyCap;
}
/**
 * Frequency capping settings for package-level application
 */
export interface FrequencyCap {
  /**
   * Minutes to suppress after impression
   */
  suppress_minutes: number;
}
/**
 * Assignment of a creative asset to a package with optional placement targeting. Used in create_media_buy and update_media_buy requests. Note: sync_creatives does not support placement_ids - use create/update_media_buy for placement-level targeting.
 */
export interface CreativeAssignment {
  /**
   * Unique identifier for the creative
   */
  creative_id: string;
  /**
   * Delivery weight for this creative
   */
  weight?: number;
  /**
   * Optional array of placement IDs where this creative should run. When omitted, the creative runs on all placements in the package. References placement_id values from the product's placements array.
   *
   * @minItems 1
   */
  placement_ids?: [string, ...string[]];
}
/**
 * Structured format identifier with agent URL and format name
 */
export interface FormatID {
  /**
   * URL of the agent that defines this format (e.g., 'https://creatives.adcontextprotocol.org' for standard formats, or 'https://publisher.com/.well-known/adcp/sales' for custom formats)
   */
  agent_url: string;
  /**
   * Format identifier within the agent's namespace (e.g., 'display_300x250', 'video_standard_30s')
   */
  id: string;
}

// CREATIVE-ASSET SCHEMA
/**
 * VAST (Video Ad Serving Template) tag for third-party video ad serving
 */
export type VASTAsset = VASTAsset1 & VASTAsset2;
export type VASTAsset2 = {
  [k: string]: unknown;
};
/**
 * DAAST (Digital Audio Ad Serving Template) tag for third-party audio ad serving
 */
export type DAASTAsset = DAASTAsset1 & DAASTAsset2;
export type DAASTAsset2 = {
  [k: string]: unknown;
};
/**
 * Brand information manifest containing assets, themes, and guidelines. Can be provided inline or as a URL reference to a hosted manifest.
 */
export type BrandManifestReference = BrandManifest | string;
/**
 * Inline brand manifest object
 */
export type BrandManifest = BrandManifest1 & BrandManifest2;
export type BrandManifest1 = {
  [k: string]: unknown;
};

/**
 * Creative asset for upload to library - supports static assets, generative formats, and third-party snippets
 */
export interface CreativeAsset {
  /**
   * Unique identifier for the creative
   */
  creative_id: string;
  /**
   * Human-readable creative name
   */
  name: string;
  format_id: FormatID;
  /**
   * Assets required by the format, keyed by asset_role
   */
  assets: {
    /**
     * This interface was referenced by `undefined`'s JSON-Schema definition
     * via the `patternProperty` "^[a-zA-Z0-9_-]+$".
     */
    [k: string]:
      | ImageAsset
      | VideoAsset
      | AudioAsset
      | TextAsset
      | HTMLAsset
      | CSSAsset
      | JavaScriptAsset
      | VASTAsset
      | DAASTAsset
      | PromotedOfferings
      | URLAsset;
  };
  /**
   * Preview contexts for generative formats - defines what scenarios to generate previews for
   */
  inputs?: {
    /**
     * Human-readable name for this preview variant
     */
    name: string;
    /**
     * Macro values to apply for this preview
     */
    macros?: {
      [k: string]: string;
    };
    /**
     * Natural language description of the context for AI-generated content
     */
    context_description?: string;
  }[];
  /**
   * User-defined tags for organization and searchability
   */
  tags?: string[];
  /**
   * For generative creatives: set to true to approve and finalize, false to request regeneration with updated assets/message. Omit for non-generative creatives.
   */
  approved?: boolean;
}
/**
 * Format identifier specifying which format this creative conforms to
 */
export interface FormatID {
  /**
   * URL of the agent that defines this format (e.g., 'https://creatives.adcontextprotocol.org' for standard formats, or 'https://publisher.com/.well-known/adcp/sales' for custom formats)
   */
  agent_url: string;
  /**
   * Format identifier within the agent's namespace (e.g., 'display_300x250', 'video_standard_30s')
   */
  id: string;
}
/**
 * Image asset with URL and dimensions
 */
export interface ImageAsset {
  /**
   * URL to the image asset
   */
  url: string;
  /**
   * Image width in pixels
   */
  width?: number;
  /**
   * Image height in pixels
   */
  height?: number;
  /**
   * Image file format (jpg, png, gif, webp, etc.)
   */
  format?: string;
  /**
   * Alternative text for accessibility
   */
  alt_text?: string;
}
/**
 * Video asset with URL and specifications
 */
export interface VideoAsset {
  /**
   * URL to the video asset
   */
  url: string;
  /**
   * Video width in pixels
   */
  width?: number;
  /**
   * Video height in pixels
   */
  height?: number;
  /**
   * Video duration in milliseconds
   */
  duration_ms?: number;
  /**
   * Video file format (mp4, webm, mov, etc.)
   */
  format?: string;
  /**
   * Video bitrate in kilobits per second
   */
  bitrate_kbps?: number;
}
/**
 * Audio asset with URL and specifications
 */
export interface AudioAsset {
  /**
   * URL to the audio asset
   */
  url: string;
  /**
   * Audio duration in milliseconds
   */
  duration_ms?: number;
  /**
   * Audio file format (mp3, wav, aac, etc.)
   */
  format?: string;
  /**
   * Audio bitrate in kilobits per second
   */
  bitrate_kbps?: number;
}
/**
 * Text content asset
 */
export interface TextAsset {
  /**
   * Text content
   */
  content: string;
  /**
   * Language code (e.g., 'en', 'es', 'fr')
   */
  language?: string;
}
/**
 * HTML content asset
 */
export interface HTMLAsset {
  /**
   * HTML content
   */
  content: string;
  /**
   * HTML version (e.g., 'HTML5')
   */
  version?: string;
}
/**
 * CSS stylesheet asset
 */
export interface CSSAsset {
  /**
   * CSS content
   */
  content: string;
  /**
   * CSS media query context (e.g., 'screen', 'print')
   */
  media?: string;
}
/**
 * JavaScript code asset
 */
export interface JavaScriptAsset {
  /**
   * JavaScript content
   */
  content: string;
  /**
   * JavaScript module type
   */
  module_type?: 'esm' | 'commonjs' | 'script';
}
export interface VASTAsset1 {
  /**
   * URL endpoint that returns VAST XML
   */
  url?: string;
  /**
   * Inline VAST XML content
   */
  content?: string;
  /**
   * VAST specification version
   */
  vast_version?: '2.0' | '3.0' | '4.0' | '4.1' | '4.2';
  /**
   * Whether VPAID (Video Player-Ad Interface Definition) is supported
   */
  vpaid_enabled?: boolean;
  /**
   * Expected video duration in milliseconds (if known)
   */
  duration_ms?: number;
  /**
   * Tracking events supported by this VAST tag
   */
  tracking_events?: (
    | 'start'
    | 'firstQuartile'
    | 'midpoint'
    | 'thirdQuartile'
    | 'complete'
    | 'impression'
    | 'click'
    | 'pause'
    | 'resume'
    | 'skip'
    | 'mute'
    | 'unmute'
    | 'fullscreen'
    | 'exitFullscreen'
    | 'playerExpand'
    | 'playerCollapse'
  )[];
}
export interface DAASTAsset1 {
  /**
   * URL endpoint that returns DAAST XML
   */
  url?: string;
  /**
   * Inline DAAST XML content
   */
  content?: string;
  /**
   * DAAST specification version
   */
  daast_version?: '1.0' | '1.1';
  /**
   * Expected audio duration in milliseconds (if known)
   */
  duration_ms?: number;
  /**
   * Tracking events supported by this DAAST tag
   */
  tracking_events?: (
    | 'start'
    | 'firstQuartile'
    | 'midpoint'
    | 'thirdQuartile'
    | 'complete'
    | 'impression'
    | 'pause'
    | 'resume'
    | 'skip'
    | 'mute'
    | 'unmute'
  )[];
  /**
   * Whether companion display ads are included
   */
  companion_ads?: boolean;
}
/**
 * Complete offering specification combining brand manifest, product selectors, and asset filters. Provides all context needed for creative generation about what is being promoted.
 */
export interface PromotedOfferings {
  brand_manifest: BrandManifestReference;
  product_selectors?: PromotedProducts;
  /**
   * Inline offerings for campaigns without a product catalog. Each offering has a name, description, and associated assets.
   */
  offerings?: {
    /**
     * Offering name (e.g., 'Winter Sale', 'New Product Launch')
     */
    name: string;
    /**
     * Description of what's being offered
     */
    description?: string;
    /**
     * Assets specific to this offering
     */
    assets?: {
      [k: string]: unknown;
    }[];
  }[];
  /**
   * Selectors to choose specific assets from the brand manifest
   */
  asset_selectors?: {
    /**
     * Select assets with specific tags (e.g., ['holiday', 'premium'])
     */
    tags?: string[];
    /**
     * Filter by asset type (e.g., ['image', 'video'])
     */
    asset_types?: (
      | 'image'
      | 'video'
      | 'audio'
      | 'vast'
      | 'daast'
      | 'text'
      | 'url'
      | 'html'
      | 'css'
      | 'javascript'
      | 'webhook'
    )[];
    /**
     * Exclude assets with these tags
     */
    exclude_tags?: string[];
  };
}
export interface BrandManifest2 {
  /**
   * Primary brand URL for context and asset discovery. Creative agents can infer brand information from this URL.
   */
  url?: string;
  /**
   * Brand or business name
   */
  name?: string;
  /**
   * Brand logo assets with semantic tags for different use cases
   */
  logos?: {
    /**
     * URL to the logo asset
     */
    url: string;
    /**
     * Semantic tags describing the logo variant (e.g., 'dark', 'light', 'square', 'horizontal', 'icon')
     */
    tags?: string[];
    /**
     * Logo width in pixels
     */
    width?: number;
    /**
     * Logo height in pixels
     */
    height?: number;
  }[];
  /**
   * Brand color palette
   */
  colors?: {
    /**
     * Primary brand color (hex format)
     */
    primary?: string;
    /**
     * Secondary brand color (hex format)
     */
    secondary?: string;
    /**
     * Accent color (hex format)
     */
    accent?: string;
    /**
     * Background color (hex format)
     */
    background?: string;
    /**
     * Text color (hex format)
     */
    text?: string;
  };
  /**
   * Brand typography guidelines
   */
  fonts?: {
    /**
     * Primary font family name
     */
    primary?: string;
    /**
     * Secondary font family name
     */
    secondary?: string;
    /**
     * URLs to web font files if using custom fonts
     */
    font_urls?: string[];
  };
  /**
   * Brand voice and messaging tone (e.g., 'professional', 'casual', 'humorous', 'trustworthy', 'innovative')
   */
  tone?: string;
  /**
   * Brand tagline or slogan
   */
  tagline?: string;
  /**
   * Brand asset library with explicit assets and tags. Assets are referenced inline with URLs pointing to CDN-hosted files.
   */
  assets?: {
    /**
     * Unique identifier for this asset
     */
    asset_id: string;
    /**
     * Type of asset
     */
    asset_type: 'image' | 'video' | 'audio' | 'text';
    /**
     * URL to CDN-hosted asset file
     */
    url: string;
    /**
     * Tags for asset discovery (e.g., 'holiday', 'lifestyle', 'product_shot')
     */
    tags?: string[];
    /**
     * Human-readable asset name
     */
    name?: string;
    /**
     * Asset description or usage notes
     */
    description?: string;
    /**
     * Image/video width in pixels
     */
    width?: number;
    /**
     * Image/video height in pixels
     */
    height?: number;
    /**
     * Video/audio duration in seconds
     */
    duration_seconds?: number;
    /**
     * File size in bytes
     */
    file_size_bytes?: number;
    /**
     * File format (e.g., 'jpg', 'mp4', 'mp3')
     */
    format?: string;
    /**
     * Additional asset-specific metadata
     */
    metadata?: {
      [k: string]: unknown;
    };
  }[];
  /**
   * Product catalog information for e-commerce advertisers. Enables SKU-level creative generation and product selection.
   */
  product_catalog?: {
    /**
     * URL to product catalog feed
     */
    feed_url: string;
    /**
     * Format of the product feed
     */
    feed_format?: 'google_merchant_center' | 'facebook_catalog' | 'custom';
    /**
     * Product categories available in the catalog (for filtering)
     */
    categories?: string[];
    /**
     * When the product catalog was last updated
     */
    last_updated?: string;
    /**
     * How frequently the product catalog is updated
     */
    update_frequency?: 'realtime' | 'hourly' | 'daily' | 'weekly';
  };
  /**
   * Legal disclaimers or required text that must appear in creatives
   */
  disclaimers?: {
    /**
     * Disclaimer text
     */
    text: string;
    /**
     * When this disclaimer applies (e.g., 'financial_products', 'health_claims', 'all')
     */
    context?: string;
    /**
     * Whether this disclaimer must appear
     */
    required?: boolean;
  }[];
  /**
   * Industry or vertical (e.g., 'retail', 'automotive', 'finance', 'healthcare')
   */
  industry?: string;
  /**
   * Primary target audience description
   */
  target_audience?: string;
  /**
   * Brand contact information
   */
  contact?: {
    /**
     * Contact email
     */
    email?: string;
    /**
     * Contact phone number
     */
    phone?: string;
  };
  /**
   * Additional brand metadata
   */
  metadata?: {
    /**
     * When this brand manifest was created
     */
    created_date?: string;
    /**
     * When this brand manifest was last updated
     */
    updated_date?: string;
    /**
     * Brand card version number
     */
    version?: string;
  };
}
/**
 * Selectors to choose which products/offerings from the brand manifest product catalog to promote
 */
export interface PromotedProducts {
  /**
   * Direct product SKU references from the brand manifest product catalog
   */
  manifest_skus?: string[];
  /**
   * Select products by tags from the brand manifest product catalog (e.g., 'organic', 'sauces', 'holiday')
   */
  manifest_tags?: string[];
  /**
   * Select products from a specific category in the brand manifest product catalog (e.g., 'beverages/soft-drinks', 'food/sauces')
   */
  manifest_category?: string;
  /**
   * Natural language query to select products from the brand manifest (e.g., 'all Kraft Heinz pasta sauces', 'organic products under $20')
   */
  manifest_query?: string;
}
/**
 * URL reference asset
 */
export interface URLAsset {
  /**
   * URL reference
   */
  url: string;
  /**
   * Type of URL asset: 'clickthrough' for user click destination (landing page), 'tracker_pixel' for impression/event tracking via HTTP request (fires GET, expects pixel/204 response), 'tracker_script' for measurement SDKs that must load as <script> tag (OMID verification, native event trackers using method:2)
   */
  url_type?: 'clickthrough' | 'tracker_pixel' | 'tracker_script';
  /**
   * Description of what this URL points to
   */
  description?: string;
}

// PRODUCT SCHEMA
/**
 * Type of inventory delivery
 */
export type DeliveryType = 'guaranteed' | 'non_guaranteed';
/**
 * A pricing model option offered by a publisher for a product. Each pricing model has its own schema with model-specific requirements.
 */
export type PricingOption =
  | CPMFixedRatePricingOption
  | CPMAuctionPricingOption
  | VCPMFixedRatePricingOption
  | VCPMAuctionPricingOption
  | CPCPricingOption
  | CPCVPricingOption
  | CPVPricingOption
  | CPPPricingOption
  | FlatRatePricingOption;

/**
 * Represents available advertising inventory
 */
export interface Product {
  /**
   * Unique identifier for the product
   */
  product_id: string;
  /**
   * Human-readable product name
   */
  name: string;
  /**
   * Detailed description of the product and its inventory
   */
  description: string;
  /**
   * Publisher properties covered by this product. Buyers fetch actual property definitions from each publisher's adagents.json and validate agent authorization.
   *
   * @minItems 1
   */
  publisher_properties: [
    {
      /**
       * Domain where publisher's adagents.json is hosted (e.g., 'cnn.com')
       */
      publisher_domain: string;
      /**
       * Specific property IDs from the publisher's adagents.json. Mutually exclusive with property_tags.
       *
       * @minItems 1
       */
      property_ids?: [string, ...string[]];
      /**
       * Property tags from the publisher's adagents.json. Product covers all properties with these tags. Mutually exclusive with property_ids.
       *
       * @minItems 1
       */
      property_tags?: [string, ...string[]];
    },
    ...{
      /**
       * Domain where publisher's adagents.json is hosted (e.g., 'cnn.com')
       */
      publisher_domain: string;
      /**
       * Specific property IDs from the publisher's adagents.json. Mutually exclusive with property_tags.
       *
       * @minItems 1
       */
      property_ids?: [string, ...string[]];
      /**
       * Property tags from the publisher's adagents.json. Product covers all properties with these tags. Mutually exclusive with property_ids.
       *
       * @minItems 1
       */
      property_tags?: [string, ...string[]];
    }[]
  ];
  /**
   * Array of supported creative format IDs - structured format_id objects with agent_url and id
   */
  format_ids: FormatID[];
  /**
   * Optional array of specific placements within this product. When provided, buyers can target specific placements when assigning creatives.
   *
   * @minItems 1
   */
  placements?: [Placement, ...Placement[]];
  delivery_type: DeliveryType;
  /**
   * Available pricing models for this product
   *
   * @minItems 1
   */
  pricing_options: [PricingOption, ...PricingOption[]];
  /**
   * Estimated exposures/impressions for guaranteed products
   */
  estimated_exposures?: number;
  measurement?: Measurement;
  /**
   * Measurement provider and methodology for delivery metrics. The buyer accepts the declared provider as the source of truth for the buy. REQUIRED for all products.
   */
  delivery_measurement: {
    /**
     * Measurement provider(s) used for this product (e.g., 'Google Ad Manager with IAS viewability', 'Nielsen DAR', 'Geopath for DOOH impressions')
     */
    provider: string;
    /**
     * Additional details about measurement methodology in plain language (e.g., 'MRC-accredited viewability. 50% in-view for 1s display / 2s video', 'Panel-based demographic measurement updated monthly')
     */
    notes?: string;
  };
  reporting_capabilities?: ReportingCapabilities;
  creative_policy?: CreativePolicy;
  /**
   * Whether this is a custom product
   */
  is_custom?: boolean;
  /**
   * Explanation of why this product matches the brief (only included when brief is provided)
   */
  brief_relevance?: string;
  /**
   * Expiration timestamp for custom products
   */
  expires_at?: string;
  /**
   * Optional standard visual card (300x400px) for displaying this product in user interfaces. Can be rendered via preview_creative or pre-generated.
   */
  product_card?: {
    format_id: FormatID1;
    /**
     * Asset manifest for rendering the card, structure defined by the format
     */
    manifest: {};
  };
  /**
   * Optional detailed card with carousel and full specifications. Provides rich product presentation similar to media kit pages.
   */
  product_card_detailed?: {
    format_id: FormatID2;
    /**
     * Asset manifest for rendering the detailed card, structure defined by the format
     */
    manifest: {};
  };
}
/**
 * Structured format identifier with agent URL and format name
 */
export interface FormatID {
  /**
   * URL of the agent that defines this format (e.g., 'https://creatives.adcontextprotocol.org' for standard formats, or 'https://publisher.com/.well-known/adcp/sales' for custom formats)
   */
  agent_url: string;
  /**
   * Format identifier within the agent's namespace (e.g., 'display_300x250', 'video_standard_30s')
   */
  id: string;
}
/**
 * Represents a specific ad placement within a product's inventory
 */
export interface Placement {
  /**
   * Unique identifier for the placement within the product
   */
  placement_id: string;
  /**
   * Human-readable name for the placement (e.g., 'Homepage Banner', 'Article Sidebar')
   */
  name: string;
  /**
   * Detailed description of where and how the placement appears
   */
  description?: string;
  /**
   * Format IDs supported by this specific placement (subset of product's formats)
   *
   * @minItems 1
   */
  format_ids?: [FormatID, ...FormatID[]];
}
/**
 * Cost Per Mille (cost per 1,000 impressions) with guaranteed fixed rate - common for direct/guaranteed deals
 */
export interface CPMFixedRatePricingOption {
  /**
   * Unique identifier for this pricing option within the product (e.g., 'cpm_usd_guaranteed')
   */
  pricing_option_id: string;
  /**
   * Cost per 1,000 impressions
   */
  pricing_model: 'cpm';
  /**
   * Fixed CPM rate (cost per 1,000 impressions)
   */
  rate: number;
  /**
   * ISO 4217 currency code
   */
  currency: string;
  /**
   * Minimum spend requirement per package using this pricing option, in the specified currency
   */
  min_spend_per_package?: number;
}
/**
 * Cost Per Mille (cost per 1,000 impressions) with auction-based pricing - common for programmatic/non-guaranteed inventory
 */
export interface CPMAuctionPricingOption {
  /**
   * Unique identifier for this pricing option within the product (e.g., 'cpm_usd_auction')
   */
  pricing_option_id: string;
  /**
   * Cost per 1,000 impressions
   */
  pricing_model: 'cpm';
  /**
   * ISO 4217 currency code
   */
  currency: string;
  /**
   * Pricing guidance for auction-based CPM bidding
   */
  price_guidance: {
    /**
     * Minimum bid price - publisher will reject bids under this value
     */
    floor: number;
    /**
     * 25th percentile winning price
     */
    p25?: number;
    /**
     * Median winning price
     */
    p50?: number;
    /**
     * 75th percentile winning price
     */
    p75?: number;
    /**
     * 90th percentile winning price
     */
    p90?: number;
  };
  /**
   * Minimum spend requirement per package using this pricing option, in the specified currency
   */
  min_spend_per_package?: number;
}
/**
 * Viewable Cost Per Mille (cost per 1,000 viewable impressions) with guaranteed fixed rate - impressions meeting MRC viewability standard (50% pixels in-view for 1 second for display, 2 seconds for video)
 */
export interface VCPMFixedRatePricingOption {
  /**
   * Unique identifier for this pricing option within the product (e.g., 'vcpm_usd_guaranteed')
   */
  pricing_option_id: string;
  /**
   * Cost per 1,000 viewable impressions (MRC standard)
   */
  pricing_model: 'vcpm';
  /**
   * Fixed vCPM rate (cost per 1,000 viewable impressions)
   */
  rate: number;
  /**
   * ISO 4217 currency code
   */
  currency: string;
  /**
   * Minimum spend requirement per package using this pricing option, in the specified currency
   */
  min_spend_per_package?: number;
}
/**
 * Viewable Cost Per Mille (cost per 1,000 viewable impressions) with auction-based pricing - impressions meeting MRC viewability standard (50% pixels in-view for 1 second for display, 2 seconds for video)
 */
export interface VCPMAuctionPricingOption {
  /**
   * Unique identifier for this pricing option within the product (e.g., 'vcpm_usd_auction')
   */
  pricing_option_id: string;
  /**
   * Cost per 1,000 viewable impressions (MRC standard)
   */
  pricing_model: 'vcpm';
  /**
   * ISO 4217 currency code
   */
  currency: string;
  /**
   * Statistical guidance for auction pricing
   */
  price_guidance: {
    /**
     * Minimum acceptable bid price
     */
    floor: number;
    /**
     * 25th percentile of recent winning bids
     */
    p25?: number;
    /**
     * Median of recent winning bids
     */
    p50?: number;
    /**
     * 75th percentile of recent winning bids
     */
    p75?: number;
    /**
     * 90th percentile of recent winning bids
     */
    p90?: number;
  };
  /**
   * Minimum spend requirement per package using this pricing option, in the specified currency
   */
  min_spend_per_package?: number;
}
/**
 * Cost Per Click fixed-rate pricing for performance-driven advertising campaigns
 */
export interface CPCPricingOption {
  /**
   * Unique identifier for this pricing option within the product (e.g., 'cpc_usd_fixed')
   */
  pricing_option_id: string;
  /**
   * Cost per click
   */
  pricing_model: 'cpc';
  /**
   * Fixed CPC rate (cost per click)
   */
  rate: number;
  /**
   * ISO 4217 currency code
   */
  currency: string;
  /**
   * Minimum spend requirement per package using this pricing option, in the specified currency
   */
  min_spend_per_package?: number;
}
/**
 * Cost Per Completed View (100% video/audio completion) fixed-rate pricing
 */
export interface CPCVPricingOption {
  /**
   * Unique identifier for this pricing option within the product (e.g., 'cpcv_usd_guaranteed')
   */
  pricing_option_id: string;
  /**
   * Cost per completed view (100% completion)
   */
  pricing_model: 'cpcv';
  /**
   * Fixed CPCV rate (cost per 100% completion)
   */
  rate: number;
  /**
   * ISO 4217 currency code
   */
  currency: string;
  /**
   * Minimum spend requirement per package using this pricing option, in the specified currency
   */
  min_spend_per_package?: number;
}
/**
 * Cost Per View (at publisher-defined threshold) fixed-rate pricing for video/audio
 */
export interface CPVPricingOption {
  /**
   * Unique identifier for this pricing option within the product (e.g., 'cpv_usd_50pct')
   */
  pricing_option_id: string;
  /**
   * Cost per view at threshold
   */
  pricing_model: 'cpv';
  /**
   * Fixed CPV rate (cost per view)
   */
  rate: number;
  /**
   * ISO 4217 currency code
   */
  currency: string;
  /**
   * CPV-specific parameters defining the view threshold
   */
  parameters: {
    view_threshold:
      | number
      | {
          /**
           * Seconds of viewing required (e.g., 30 for YouTube-style '30 seconds = view')
           */
          duration_seconds: number;
        };
  };
  /**
   * Minimum spend requirement per package using this pricing option, in the specified currency
   */
  min_spend_per_package?: number;
}
/**
 * Cost Per Point (Gross Rating Point) fixed-rate pricing for TV and audio campaigns requiring demographic measurement
 */
export interface CPPPricingOption {
  /**
   * Unique identifier for this pricing option within the product (e.g., 'cpp_usd_p18-49')
   */
  pricing_option_id: string;
  /**
   * Cost per Gross Rating Point
   */
  pricing_model: 'cpp';
  /**
   * Fixed CPP rate (cost per rating point)
   */
  rate: number;
  /**
   * ISO 4217 currency code
   */
  currency: string;
  /**
   * CPP-specific parameters for demographic targeting and GRP requirements
   */
  parameters: {
    /**
     * Target demographic in Nielsen format: P/M/W/A/C + age range. Examples: P18-49 (Persons 18-49), M25-54 (Men 25-54), W35+ (Women 35+), A18-34 (Adults 18-34), C2-11 (Children 2-11)
     */
    demographic: string;
    /**
     * Minimum GRPs/TRPs required for this pricing option
     */
    min_points?: number;
  };
  /**
   * Minimum spend requirement per package using this pricing option, in the specified currency
   */
  min_spend_per_package?: number;
}
/**
 * Flat rate pricing for DOOH, sponsorships, and time-based campaigns - fixed cost regardless of delivery volume
 */
export interface FlatRatePricingOption {
  /**
   * Unique identifier for this pricing option within the product (e.g., 'flat_rate_usd_24h_takeover')
   */
  pricing_option_id: string;
  /**
   * Fixed cost regardless of delivery volume
   */
  pricing_model: 'flat_rate';
  /**
   * Flat rate cost
   */
  rate: number;
  /**
   * ISO 4217 currency code
   */
  currency: string;
  /**
   * Whether this is a fixed rate (true) or auction-based (false)
   */
  is_fixed: true;
  /**
   * Flat rate parameters for DOOH and time-based campaigns
   */
  parameters?: {
    /**
     * Duration in hours for time-based flat rate pricing (DOOH)
     */
    duration_hours?: number;
    /**
     * Guaranteed share of voice as percentage (DOOH, 0-100)
     */
    sov_percentage?: number;
    /**
     * Duration of ad loop rotation in seconds (DOOH)
     */
    loop_duration_seconds?: number;
    /**
     * Minimum number of times ad plays per hour (DOOH frequency guarantee)
     */
    min_plays_per_hour?: number;
    /**
     * Named venue package identifier for DOOH (e.g., 'times_square_network', 'airport_terminals')
     */
    venue_package?: string;
    /**
     * Estimated impressions for this flat rate option (informational, commonly used with SOV or time-based DOOH)
     */
    estimated_impressions?: number;
    /**
     * Specific daypart for time-based pricing (e.g., 'morning_commute', 'evening_prime', 'overnight')
     */
    daypart?: string;
  };
  /**
   * Minimum spend requirement per package using this pricing option, in the specified currency
   */
  min_spend_per_package?: number;
}
/**
 * Measurement capabilities included with a product
 */
export interface Measurement {
  /**
   * Type of measurement
   */
  type: string;
  /**
   * Attribution methodology
   */
  attribution: string;
  /**
   * Attribution window
   */
  window?: string;
  /**
   * Reporting frequency and format
   */
  reporting: string;
}
/**
 * Reporting capabilities available for a product
 */
export interface ReportingCapabilities {
  /**
   * Supported reporting frequency options
   *
   * @minItems 1
   */
  available_reporting_frequencies: ['hourly' | 'daily' | 'monthly', ...('hourly' | 'daily' | 'monthly')[]];
  /**
   * Expected delay in minutes before reporting data becomes available (e.g., 240 for 4-hour delay)
   */
  expected_delay_minutes: number;
  /**
   * Timezone for reporting periods. Use 'UTC' or IANA timezone (e.g., 'America/New_York'). Critical for daily/monthly frequency alignment.
   */
  timezone: string;
  /**
   * Whether this product supports webhook-based reporting notifications
   */
  supports_webhooks: boolean;
  /**
   * Metrics available in reporting. Impressions and spend are always implicitly included.
   */
  available_metrics: (
    | 'impressions'
    | 'spend'
    | 'clicks'
    | 'ctr'
    | 'video_completions'
    | 'completion_rate'
    | 'conversions'
    | 'viewability'
    | 'engagement_rate'
  )[];
}
/**
 * Creative requirements and restrictions for a product
 */
export interface CreativePolicy {
  /**
   * Co-branding requirement
   */
  co_branding: 'required' | 'optional' | 'none';
  /**
   * Landing page requirements
   */
  landing_page: 'any' | 'retailer_site_only' | 'must_include_retailer';
  /**
   * Whether creative templates are provided
   */
  templates_available: boolean;
}
/**
 * Structured format identifier with agent URL and format name
 */
export interface FormatID1 {
  /**
   * URL of the agent that defines this format (e.g., 'https://creatives.adcontextprotocol.org' for standard formats, or 'https://publisher.com/.well-known/adcp/sales' for custom formats)
   */
  agent_url: string;
  /**
   * Format identifier within the agent's namespace (e.g., 'display_300x250', 'video_standard_30s')
   */
  id: string;
}
/**
 * Structured format identifier with agent URL and format name
 */
export interface FormatID2 {
  /**
   * URL of the agent that defines this format (e.g., 'https://creatives.adcontextprotocol.org' for standard formats, or 'https://publisher.com/.well-known/adcp/sales' for custom formats)
   */
  agent_url: string;
  /**
   * Format identifier within the agent's namespace (e.g., 'display_300x250', 'video_standard_30s')
   */
  id: string;
}

// TARGETING SCHEMA
/**
 * Optional geographic refinements for media buys. Most targeting should be expressed in the brief and handled by the publisher. These fields are primarily for geographic restrictions (RCT testing, regulatory compliance).
 */
export interface TargetingOverlay {
  /**
   * Restrict delivery to specific countries (ISO codes). Use for regulatory compliance or RCT testing.
   */
  geo_country_any_of?: string[];
  /**
   * Restrict delivery to specific regions/states. Use for regulatory compliance or RCT testing.
   */
  geo_region_any_of?: string[];
  /**
   * Restrict delivery to specific metro areas (DMA codes). Use for regulatory compliance or RCT testing.
   */
  geo_metro_any_of?: string[];
  /**
   * Restrict delivery to specific postal/ZIP codes. Use for regulatory compliance or RCT testing.
   */
  geo_postal_code_any_of?: string[];
  frequency_cap?: FrequencyCap;
}
/**
 * Frequency capping settings for package-level application
 */
export interface FrequencyCap {
  /**
   * Minutes to suppress after impression
   */
  suppress_minutes: number;
}

// PROPERTY SCHEMA
/**
 * Type of identifier for this property
 */
export type PropertyIdentifierTypes =
  | 'domain'
  | 'subdomain'
  | 'network_id'
  | 'ios_bundle'
  | 'android_package'
  | 'apple_app_store_id'
  | 'google_play_id'
  | 'roku_store_id'
  | 'fire_tv_asin'
  | 'samsung_app_id'
  | 'apple_tv_bundle'
  | 'bundle_id'
  | 'venue_id'
  | 'screen_id'
  | 'openooh_venue_type'
  | 'rss_url'
  | 'apple_podcast_id'
  | 'spotify_show_id'
  | 'podcast_guid';

/**
 * An advertising property that can be validated via adagents.json
 */
export interface Property {
  /**
   * Unique identifier for this property (optional). Enables referencing properties by ID instead of repeating full objects. Recommended format: lowercase with underscores (e.g., 'cnn_ctv_app', 'instagram_mobile')
   */
  property_id?: string;
  /**
   * Type of advertising property
   */
  property_type: 'website' | 'mobile_app' | 'ctv_app' | 'dooh' | 'podcast' | 'radio' | 'streaming_audio';
  /**
   * Human-readable property name
   */
  name: string;
  /**
   * Array of identifiers for this property
   *
   * @minItems 1
   */
  identifiers: [
    {
      type: PropertyIdentifierTypes;
      /**
       * The identifier value. For domain type: 'example.com' matches base domain plus www and m subdomains; 'edition.example.com' matches that specific subdomain; '*.example.com' matches ALL subdomains but NOT base domain
       */
      value: string;
    },
    ...{
      type: PropertyIdentifierTypes;
      /**
       * The identifier value. For domain type: 'example.com' matches base domain plus www and m subdomains; 'edition.example.com' matches that specific subdomain; '*.example.com' matches ALL subdomains but NOT base domain
       */
      value: string;
    }[]
  ];
  /**
   * Tags for categorization and grouping (e.g., network membership, content categories)
   */
  tags?: string[];
  /**
   * Domain where adagents.json should be checked for authorization validation. Required for list_authorized_properties response. Optional in adagents.json (file location implies domain).
   */
  publisher_domain?: string;
}
<|MERGE_RESOLUTION|>--- conflicted
+++ resolved
@@ -1,9 +1,5 @@
 // Generated AdCP core types from official schemas v2.4.0
-<<<<<<< HEAD
-// Generated at: 2025-11-07T13:52:02.756Z
-=======
 // Generated at: 2025-11-07T11:52:22.869Z
->>>>>>> 264df963
 
 // MEDIA-BUY SCHEMA
 /**
