// Generated AdCP core types from official schemas v2.0.0
<<<<<<< HEAD
// Generated at: 2025-10-15T14:20:43.587Z
=======
// Generated at: 2025-10-15T12:41:03.737Z
>>>>>>> b1415335

// MEDIA-BUY SCHEMA
/**
 * Status of a media buy
 */
export type MediaBuyStatus = 'pending_activation' | 'active' | 'paused' | 'completed';
/**
 * Budget pacing strategy
 */
export type Pacing = 'even' | 'asap' | 'front_loaded';
/**
 * Status of a package
 */
export type PackageStatus = 'draft' | 'active' | 'paused' | 'completed';

/**
 * Represents a purchased advertising campaign
 */
export interface MediaBuy {
  /**
   * Publisher's unique identifier for the media buy
   */
  media_buy_id: string;
  /**
   * Buyer's reference identifier for this media buy
   */
  buyer_ref?: string;
  status: MediaBuyStatus;
  /**
   * Description of advertiser and what is being promoted
   */
  promoted_offering: string;
  /**
   * Total budget amount
   */
  total_budget: number;
  /**
   * Array of packages within this media buy
   */
  packages: Package[];
  /**
   * ISO 8601 timestamp for creative upload deadline
   */
  creative_deadline?: string;
  /**
   * Creation timestamp
   */
  created_at?: string;
  /**
   * Last update timestamp
   */
  updated_at?: string;
}
/**
 * A specific product within a media buy (line item)
 */
export interface Package {
  /**
   * Publisher's unique identifier for the package
   */
  package_id: string;
  /**
   * Buyer's reference identifier for this package
   */
  buyer_ref?: string;
  /**
   * ID of the product this package is based on
   */
  product_id?: string;
  /**
   * Budget allocation for this package in the currency specified by the pricing option
   */
  budget?: number;
  pacing?: Pacing;
  /**
   * ID of the selected pricing option from the product's pricing_options array
   */
  pricing_option_id?: string;
  /**
   * Bid price for auction-based CPM pricing (present if using cpm-auction-option)
   */
  bid_price?: number;
  /**
   * Impression goal for this package
   */
  impressions?: number;
  targeting_overlay?: TargetingOverlay;
  /**
   * Creative assets assigned to this package
   */
  creative_assignments?: CreativeAssignment[];
  /**
   * Format IDs that creative assets will be provided for this package
   */
  format_ids_to_provide?: FormatID[];
  status: PackageStatus;
}
/**
 * Optional geographic refinements for media buys. Most targeting should be expressed in the brief and handled by the publisher. These fields are primarily for geographic restrictions (RCT testing, regulatory compliance).
 */
export interface TargetingOverlay {
  /**
   * Restrict delivery to specific countries (ISO codes). Use for regulatory compliance or RCT testing.
   */
  geo_country_any_of?: string[];
  /**
   * Restrict delivery to specific regions/states. Use for regulatory compliance or RCT testing.
   */
  geo_region_any_of?: string[];
  /**
   * Restrict delivery to specific metro areas (DMA codes). Use for regulatory compliance or RCT testing.
   */
  geo_metro_any_of?: string[];
  /**
   * Restrict delivery to specific postal/ZIP codes. Use for regulatory compliance or RCT testing.
   */
  geo_postal_code_any_of?: string[];
  frequency_cap?: FrequencyCap;
}
/**
 * Frequency capping settings for package-level application
 */
export interface FrequencyCap {
  /**
   * Minutes to suppress after impression
   */
  suppress_minutes: number;
}
/**
 * Assignment of a creative asset to a package
 */
export interface CreativeAssignment {
  /**
   * Unique identifier for the creative
   */
  creative_id: string;
  /**
   * Delivery weight for this creative
   */
  weight?: number;
}
/**
 * Structured format identifier with agent URL and format name
 */
export interface FormatID {
  /**
   * URL of the agent that defines this format (e.g., 'https://creatives.adcontextprotocol.org' for standard formats, or 'https://publisher.com/.well-known/adcp/sales' for custom formats)
   */
  agent_url: string;
  /**
   * Format identifier within the agent's namespace (e.g., 'display_300x250', 'video_standard_30s')
   */
  id: string;
}

// CREATIVE-ASSET SCHEMA
/**
 * VAST (Video Ad Serving Template) tag for third-party video ad serving
 */
export type VASTAsset = VASTAsset1 & VASTAsset2;
export type VASTAsset2 = {
  [k: string]: unknown;
};
/**
 * DAAST (Digital Audio Ad Serving Template) tag for third-party audio ad serving
 */
export type DAASTAsset = DAASTAsset1 & DAASTAsset2;
export type DAASTAsset2 = {
  [k: string]: unknown;
};

/**
 * Creative asset for upload to library - supports static assets, generative formats, and third-party snippets
 */
export interface CreativeAsset {
  /**
   * Unique identifier for the creative
   */
  creative_id: string;
  /**
   * Human-readable creative name
   */
  name: string;
  format_id: FormatID;
  /**
   * Assets required by the format, keyed by asset_role
   */
  assets: {
    /**
     * This interface was referenced by `undefined`'s JSON-Schema definition
     * via the `patternProperty` "^[a-zA-Z0-9_-]+$".
     */
    [k: string]:
      | ImageAsset
      | VideoAsset
      | AudioAsset
      | TextAsset
      | HTMLAsset
      | CSSAsset
      | JavaScriptAsset
      | VASTAsset
      | DAASTAsset
      | PromotedOfferingsAsset
      | URLAsset;
  };
  /**
   * Preview contexts for generative formats - defines what scenarios to generate previews for
   */
  inputs?: {
    /**
     * Human-readable name for this preview variant
     */
    name: string;
    /**
     * Macro values to apply for this preview
     */
    macros?: {
      [k: string]: string;
    };
    /**
     * Natural language description of the context for AI-generated content
     */
    context_description?: string;
  }[];
  /**
   * User-defined tags for organization and searchability
   */
  tags?: string[];
  /**
   * For generative creatives: set to true to approve and finalize, false to request regeneration with updated assets/message. Omit for non-generative creatives.
   */
  approved?: boolean;
}
/**
 * Format identifier specifying which format this creative conforms to
 */
export interface FormatID {
  /**
   * URL of the agent that defines this format (e.g., 'https://creatives.adcontextprotocol.org' for standard formats, or 'https://publisher.com/.well-known/adcp/sales' for custom formats)
   */
  agent_url: string;
  /**
   * Format identifier within the agent's namespace (e.g., 'display_300x250', 'video_standard_30s')
   */
  id: string;
}
/**
 * Image asset with URL and dimensions
 */
export interface ImageAsset {
  asset_type: 'image';
  /**
   * URL to the image asset
   */
  url: string;
  /**
   * Image width in pixels
   */
  width?: number;
  /**
   * Image height in pixels
   */
  height?: number;
  /**
   * Image file format (jpg, png, gif, webp, etc.)
   */
  format?: string;
  /**
   * Alternative text for accessibility
   */
  alt_text?: string;
}
/**
 * Video asset with URL and specifications
 */
export interface VideoAsset {
  asset_type: 'video';
  /**
   * URL to the video asset
   */
  url: string;
  /**
   * Video width in pixels
   */
  width?: number;
  /**
   * Video height in pixels
   */
  height?: number;
  /**
   * Video duration in milliseconds
   */
  duration_ms?: number;
  /**
   * Video file format (mp4, webm, mov, etc.)
   */
  format?: string;
  /**
   * Video bitrate in kilobits per second
   */
  bitrate_kbps?: number;
}
/**
 * Audio asset with URL and specifications
 */
export interface AudioAsset {
  asset_type: 'audio';
  /**
   * URL to the audio asset
   */
  url: string;
  /**
   * Audio duration in milliseconds
   */
  duration_ms?: number;
  /**
   * Audio file format (mp3, wav, aac, etc.)
   */
  format?: string;
  /**
   * Audio bitrate in kilobits per second
   */
  bitrate_kbps?: number;
}
/**
 * Text content asset
 */
export interface TextAsset {
  asset_type: 'text';
  /**
   * Text content
   */
  content: string;
  /**
   * Maximum character length constraint
   */
  max_length?: number;
  /**
   * Language code (e.g., 'en', 'es', 'fr')
   */
  language?: string;
}
/**
 * HTML content asset
 */
export interface HTMLAsset {
  asset_type: 'html';
  /**
   * HTML content
   */
  content: string;
  /**
   * HTML version (e.g., 'HTML5')
   */
  version?: string;
}
/**
 * CSS stylesheet asset
 */
export interface CSSAsset {
  asset_type: 'css';
  /**
   * CSS content
   */
  content: string;
  /**
   * CSS media query context (e.g., 'screen', 'print')
   */
  media?: string;
}
/**
 * JavaScript code asset
 */
export interface JavaScriptAsset {
  asset_type: 'javascript';
  /**
   * JavaScript content
   */
  content: string;
  /**
   * JavaScript module type
   */
  module_type?: 'esm' | 'commonjs' | 'script';
}
export interface VASTAsset1 {
  asset_type?: 'vast';
  /**
   * URL endpoint that returns VAST XML
   */
  url?: string;
  /**
   * Inline VAST XML content
   */
  content?: string;
  /**
   * VAST specification version
   */
  vast_version?: '2.0' | '3.0' | '4.0' | '4.1' | '4.2';
  /**
   * Whether VPAID (Video Player-Ad Interface Definition) is supported
   */
  vpaid_enabled?: boolean;
  /**
   * Maximum allowed wrapper/redirect depth
   */
  max_wrapper_depth?: number;
  /**
   * Expected video duration in milliseconds (if known)
   */
  duration_ms?: number;
  /**
   * Tracking events supported by this VAST tag
   */
  tracking_events?: (
    | 'start'
    | 'firstQuartile'
    | 'midpoint'
    | 'thirdQuartile'
    | 'complete'
    | 'impression'
    | 'click'
    | 'pause'
    | 'resume'
    | 'skip'
    | 'mute'
    | 'unmute'
    | 'fullscreen'
    | 'exitFullscreen'
    | 'playerExpand'
    | 'playerCollapse'
  )[];
}
export interface DAASTAsset1 {
  asset_type?: 'daast';
  /**
   * URL endpoint that returns DAAST XML
   */
  url?: string;
  /**
   * Inline DAAST XML content
   */
  content?: string;
  /**
   * DAAST specification version
   */
  daast_version?: '1.0' | '1.1';
  /**
   * Expected audio duration in milliseconds (if known)
   */
  duration_ms?: number;
  /**
   * Tracking events supported by this DAAST tag
   */
  tracking_events?: (
    | 'start'
    | 'firstQuartile'
    | 'midpoint'
    | 'thirdQuartile'
    | 'complete'
    | 'impression'
    | 'pause'
    | 'resume'
    | 'skip'
    | 'mute'
    | 'unmute'
  )[];
  /**
   * Whether companion display ads are included
   */
  companion_ads?: boolean;
}
/**
 * Reference to promoted offerings specification
 */
export interface PromotedOfferingsAsset {
  asset_type: 'promoted_offerings';
  /**
   * URL of the advertiser's brand or offering (e.g., https://retailer.com)
   */
  url?: string;
  /**
   * Brand colors
   */
  colors?: {
    primary?: string;
    secondary?: string;
    accent?: string;
    [k: string]: unknown;
  };
  /**
   * Brand fonts
   */
  fonts?: string[];
  /**
   * Brand tone/voice
   */
  tone?: string;
}
/**
 * URL reference asset
 */
export interface URLAsset {
  asset_type: 'url';
  /**
   * URL reference
   */
  url: string;
  /**
   * Description of what this URL points to
   */
  description?: string;
}

// PRODUCT SCHEMA
/**
 * Represents available advertising inventory
 */
export type Product = Product1 & Product2;
/**
 * Type of identifier for this property
 */
export type PropertyIdentifierTypes =
  | 'domain'
  | 'subdomain'
  | 'network_id'
  | 'ios_bundle'
  | 'android_package'
  | 'apple_app_store_id'
  | 'google_play_id'
  | 'roku_store_id'
  | 'fire_tv_asin'
  | 'samsung_app_id'
  | 'apple_tv_bundle'
  | 'bundle_id'
  | 'venue_id'
  | 'screen_id'
  | 'openooh_venue_type'
  | 'rss_url'
  | 'apple_podcast_id'
  | 'spotify_show_id'
  | 'podcast_guid';
/**
 * Type of inventory delivery
 */
export type DeliveryType = 'guaranteed' | 'non_guaranteed';
/**
 * A pricing model option offered by a publisher for a product. Each pricing model has its own schema with model-specific requirements.
 */
export type PricingOption =
  | CPMFixedRatePricingOption
  | CPMAuctionPricingOption
  | VCPMFixedRatePricingOption
  | VCPMAuctionPricingOption
  | CPCPricingOption
  | CPCVPricingOption
  | CPVPricingOption
  | CPPPricingOption
  | FlatRatePricingOption;
export type Product2 = {
  [k: string]: unknown;
};

export interface Product1 {
  /**
   * Unique identifier for the product
   */
  product_id: string;
  /**
   * Human-readable product name
   */
  name: string;
  /**
   * Detailed description of the product and its inventory
   */
  description: string;
  /**
   * Array of advertising properties covered by this product for adagents.json validation
   *
   * @minItems 1
   */
  properties?: [Property, ...Property[]];
  /**
   * Tags identifying groups of properties covered by this product (use list_authorized_properties to get full property details)
   *
   * @minItems 1
   */
  property_tags?: [string, ...string[]];
  /**
   * Array of supported creative format IDs - structured format_id objects with agent_url and id
   */
  format_ids: FormatID[];
  delivery_type: DeliveryType;
  /**
   * Available pricing models for this product
   *
   * @minItems 1
   */
  pricing_options: [PricingOption, ...PricingOption[]];
  /**
   * Estimated exposures/impressions for guaranteed products
   */
  estimated_exposures?: number;
  measurement?: Measurement;
  /**
   * Measurement provider and methodology for delivery metrics. The buyer accepts the declared provider as the source of truth for the buy. REQUIRED for all products.
   */
  delivery_measurement: {
    /**
     * Measurement provider(s) used for this product (e.g., 'Google Ad Manager with IAS viewability', 'Nielsen DAR', 'Geopath for DOOH impressions')
     */
    provider: string;
    /**
     * Additional details about measurement methodology in plain language (e.g., 'MRC-accredited viewability. 50% in-view for 1s display / 2s video', 'Panel-based demographic measurement updated monthly')
     */
    notes?: string;
    [k: string]: unknown;
  };
  reporting_capabilities?: ReportingCapabilities;
  creative_policy?: CreativePolicy;
  /**
   * Whether this is a custom product
   */
  is_custom?: boolean;
  /**
   * Explanation of why this product matches the brief (only included when brief is provided)
   */
  brief_relevance?: string;
  /**
   * Expiration timestamp for custom products
   */
  expires_at?: string;
}
/**
 * An advertising property that can be validated via adagents.json
 */
export interface Property {
  /**
   * Type of advertising property
   */
  property_type: 'website' | 'mobile_app' | 'ctv_app' | 'dooh' | 'podcast' | 'radio' | 'streaming_audio';
  /**
   * Human-readable property name
   */
  name: string;
  /**
   * Array of identifiers for this property
   *
   * @minItems 1
   */
  identifiers: [
    {
      type: PropertyIdentifierTypes;
      /**
       * The identifier value. For domain type: 'example.com' matches www.example.com and m.example.com only; 'subdomain.example.com' matches that specific subdomain; '*.example.com' matches all subdomains
       */
      value: string;
    },
    ...{
      type: PropertyIdentifierTypes;
      /**
       * The identifier value. For domain type: 'example.com' matches www.example.com and m.example.com only; 'subdomain.example.com' matches that specific subdomain; '*.example.com' matches all subdomains
       */
      value: string;
    }[]
  ];
  /**
   * Tags for categorization and grouping (e.g., network membership, content categories)
   */
  tags?: string[];
  /**
   * Domain where adagents.json should be checked for authorization validation
   */
  publisher_domain: string;
}
/**
 * Structured format identifier with agent URL and format name
 */
export interface FormatID {
  /**
   * URL of the agent that defines this format (e.g., 'https://creatives.adcontextprotocol.org' for standard formats, or 'https://publisher.com/.well-known/adcp/sales' for custom formats)
   */
  agent_url: string;
  /**
   * Format identifier within the agent's namespace (e.g., 'display_300x250', 'video_standard_30s')
   */
  id: string;
}
/**
 * Cost Per Mille (cost per 1,000 impressions) with guaranteed fixed rate - common for direct/guaranteed deals
 */
export interface CPMFixedRatePricingOption {
  /**
   * Unique identifier for this pricing option within the product (e.g., 'cpm_usd_guaranteed')
   */
  pricing_option_id: string;
  /**
   * Cost per 1,000 impressions
   */
  pricing_model: 'cpm';
  /**
   * Fixed CPM rate (cost per 1,000 impressions)
   */
  rate: number;
  /**
   * ISO 4217 currency code
   */
  currency: string;
  /**
   * Minimum spend requirement per package using this pricing option, in the specified currency
   */
  min_spend_per_package?: number;
}
/**
 * Cost Per Mille (cost per 1,000 impressions) with auction-based pricing - common for programmatic/non-guaranteed inventory
 */
export interface CPMAuctionPricingOption {
  /**
   * Unique identifier for this pricing option within the product (e.g., 'cpm_usd_auction')
   */
  pricing_option_id: string;
  /**
   * Cost per 1,000 impressions
   */
  pricing_model: 'cpm';
  /**
   * ISO 4217 currency code
   */
  currency: string;
  /**
   * Pricing guidance for auction-based CPM bidding
   */
  price_guidance: {
    /**
     * Minimum bid price - publisher will reject bids under this value
     */
    floor: number;
    /**
     * 25th percentile winning price
     */
    p25?: number;
    /**
     * Median winning price
     */
    p50?: number;
    /**
     * 75th percentile winning price
     */
    p75?: number;
    /**
     * 90th percentile winning price
     */
    p90?: number;
    [k: string]: unknown;
  };
  /**
   * Minimum spend requirement per package using this pricing option, in the specified currency
   */
  min_spend_per_package?: number;
}
/**
 * Viewable Cost Per Mille (cost per 1,000 viewable impressions) with guaranteed fixed rate - impressions meeting MRC viewability standard (50% pixels in-view for 1 second for display, 2 seconds for video)
 */
export interface VCPMFixedRatePricingOption {
  /**
   * Unique identifier for this pricing option within the product (e.g., 'vcpm_usd_guaranteed')
   */
  pricing_option_id: string;
  /**
   * Cost per 1,000 viewable impressions (MRC standard)
   */
  pricing_model: 'vcpm';
  /**
   * Fixed vCPM rate (cost per 1,000 viewable impressions)
   */
  rate: number;
  /**
   * ISO 4217 currency code
   */
  currency: string;
  /**
   * Minimum spend requirement per package using this pricing option, in the specified currency
   */
  min_spend_per_package?: number;
}
/**
 * Viewable Cost Per Mille (cost per 1,000 viewable impressions) with auction-based pricing - impressions meeting MRC viewability standard (50% pixels in-view for 1 second for display, 2 seconds for video)
 */
export interface VCPMAuctionPricingOption {
  /**
   * Unique identifier for this pricing option within the product (e.g., 'vcpm_usd_auction')
   */
  pricing_option_id: string;
  /**
   * Cost per 1,000 viewable impressions (MRC standard)
   */
  pricing_model: 'vcpm';
  /**
   * ISO 4217 currency code
   */
  currency: string;
  /**
   * Statistical guidance for auction pricing
   */
  price_guidance: {
    /**
     * Minimum acceptable bid price
     */
    floor: number;
    /**
     * 25th percentile of recent winning bids
     */
    p25?: number;
    /**
     * Median of recent winning bids
     */
    p50?: number;
    /**
     * 75th percentile of recent winning bids
     */
    p75?: number;
    /**
     * 90th percentile of recent winning bids
     */
    p90?: number;
    [k: string]: unknown;
  };
  /**
   * Minimum spend requirement per package using this pricing option, in the specified currency
   */
  min_spend_per_package?: number;
}
/**
 * Cost Per Click fixed-rate pricing for performance-driven advertising campaigns
 */
export interface CPCPricingOption {
  /**
   * Unique identifier for this pricing option within the product (e.g., 'cpc_usd_fixed')
   */
  pricing_option_id: string;
  /**
   * Cost per click
   */
  pricing_model: 'cpc';
  /**
   * Fixed CPC rate (cost per click)
   */
  rate: number;
  /**
   * ISO 4217 currency code
   */
  currency: string;
  /**
   * Minimum spend requirement per package using this pricing option, in the specified currency
   */
  min_spend_per_package?: number;
}
/**
 * Cost Per Completed View (100% video/audio completion) fixed-rate pricing
 */
export interface CPCVPricingOption {
  /**
   * Unique identifier for this pricing option within the product (e.g., 'cpcv_usd_guaranteed')
   */
  pricing_option_id: string;
  /**
   * Cost per completed view (100% completion)
   */
  pricing_model: 'cpcv';
  /**
   * Fixed CPCV rate (cost per 100% completion)
   */
  rate: number;
  /**
   * ISO 4217 currency code
   */
  currency: string;
  /**
   * Minimum spend requirement per package using this pricing option, in the specified currency
   */
  min_spend_per_package?: number;
}
/**
 * Cost Per View (at publisher-defined threshold) fixed-rate pricing for video/audio
 */
export interface CPVPricingOption {
  /**
   * Unique identifier for this pricing option within the product (e.g., 'cpv_usd_50pct')
   */
  pricing_option_id: string;
  /**
   * Cost per view at threshold
   */
  pricing_model: 'cpv';
  /**
   * Fixed CPV rate (cost per view)
   */
  rate: number;
  /**
   * ISO 4217 currency code
   */
  currency: string;
  /**
   * CPV-specific parameters defining the view threshold
   */
  parameters: {
    view_threshold:
      | number
      | {
          /**
           * Seconds of viewing required (e.g., 30 for YouTube-style '30 seconds = view')
           */
          duration_seconds: number;
        };
  };
  /**
   * Minimum spend requirement per package using this pricing option, in the specified currency
   */
  min_spend_per_package?: number;
}
/**
 * Cost Per Point (Gross Rating Point) fixed-rate pricing for TV and audio campaigns requiring demographic measurement
 */
export interface CPPPricingOption {
  /**
   * Unique identifier for this pricing option within the product (e.g., 'cpp_usd_p18-49')
   */
  pricing_option_id: string;
  /**
   * Cost per Gross Rating Point
   */
  pricing_model: 'cpp';
  /**
   * Fixed CPP rate (cost per rating point)
   */
  rate: number;
  /**
   * ISO 4217 currency code
   */
  currency: string;
  /**
   * CPP-specific parameters for demographic targeting and GRP requirements
   */
  parameters: {
    /**
     * Target demographic in Nielsen format: P/M/W/A/C + age range. Examples: P18-49 (Persons 18-49), M25-54 (Men 25-54), W35+ (Women 35+), A18-34 (Adults 18-34), C2-11 (Children 2-11)
     */
    demographic: string;
    /**
     * Minimum GRPs/TRPs required for this pricing option
     */
    min_points?: number;
  };
  /**
   * Minimum spend requirement per package using this pricing option, in the specified currency
   */
  min_spend_per_package?: number;
}
/**
 * Flat rate pricing for DOOH, sponsorships, and time-based campaigns - fixed cost regardless of delivery volume
 */
export interface FlatRatePricingOption {
  /**
   * Unique identifier for this pricing option within the product (e.g., 'flat_rate_usd_24h_takeover')
   */
  pricing_option_id: string;
  /**
   * Fixed cost regardless of delivery volume
   */
  pricing_model: 'flat_rate';
  /**
   * Flat rate cost
   */
  rate: number;
  /**
   * ISO 4217 currency code
   */
  currency: string;
  /**
   * Whether this is a fixed rate (true) or auction-based (false)
   */
  is_fixed: true;
  /**
   * Flat rate parameters for DOOH and time-based campaigns
   */
  parameters?: {
    /**
     * Duration in hours for time-based flat rate pricing (DOOH)
     */
    duration_hours?: number;
    /**
     * Guaranteed share of voice as percentage (DOOH, 0-100)
     */
    sov_percentage?: number;
    /**
     * Duration of ad loop rotation in seconds (DOOH)
     */
    loop_duration_seconds?: number;
    /**
     * Minimum number of times ad plays per hour (DOOH frequency guarantee)
     */
    min_plays_per_hour?: number;
    /**
     * Named venue package identifier for DOOH (e.g., 'times_square_network', 'airport_terminals')
     */
    venue_package?: string;
    /**
     * Estimated impressions for this flat rate option (informational, commonly used with SOV or time-based DOOH)
     */
    estimated_impressions?: number;
    /**
     * Specific daypart for time-based pricing (e.g., 'morning_commute', 'evening_prime', 'overnight')
     */
    daypart?: string;
  };
  /**
   * Minimum spend requirement per package using this pricing option, in the specified currency
   */
  min_spend_per_package?: number;
}
/**
 * Measurement capabilities included with a product
 */
export interface Measurement {
  /**
   * Type of measurement
   */
  type: string;
  /**
   * Attribution methodology
   */
  attribution: string;
  /**
   * Attribution window
   */
  window?: string;
  /**
   * Reporting frequency and format
   */
  reporting: string;
}
/**
 * Reporting capabilities available for a product
 */
export interface ReportingCapabilities {
  /**
   * Supported reporting frequency options
   *
   * @minItems 1
   */
  available_reporting_frequencies: ['hourly' | 'daily' | 'monthly', ...('hourly' | 'daily' | 'monthly')[]];
  /**
   * Expected delay in minutes before reporting data becomes available (e.g., 240 for 4-hour delay)
   */
  expected_delay_minutes: number;
  /**
   * Timezone for reporting periods. Use 'UTC' or IANA timezone (e.g., 'America/New_York'). Critical for daily/monthly frequency alignment.
   */
  timezone: string;
  /**
   * Whether this product supports webhook-based reporting notifications
   */
  supports_webhooks: boolean;
  /**
   * Metrics available in reporting. Impressions and spend are always implicitly included.
   */
  available_metrics: (
    | 'impressions'
    | 'spend'
    | 'clicks'
    | 'ctr'
    | 'video_completions'
    | 'completion_rate'
    | 'conversions'
    | 'viewability'
    | 'engagement_rate'
  )[];
}
/**
 * Creative requirements and restrictions for a product
 */
export interface CreativePolicy {
  /**
   * Co-branding requirement
   */
  co_branding: 'required' | 'optional' | 'none';
  /**
   * Landing page requirements
   */
  landing_page: 'any' | 'retailer_site_only' | 'must_include_retailer';
  /**
   * Whether creative templates are provided
   */
  templates_available: boolean;
}

// TARGETING SCHEMA
/**
 * Optional geographic refinements for media buys. Most targeting should be expressed in the brief and handled by the publisher. These fields are primarily for geographic restrictions (RCT testing, regulatory compliance).
 */
export interface TargetingOverlay {
  /**
   * Restrict delivery to specific countries (ISO codes). Use for regulatory compliance or RCT testing.
   */
  geo_country_any_of?: string[];
  /**
   * Restrict delivery to specific regions/states. Use for regulatory compliance or RCT testing.
   */
  geo_region_any_of?: string[];
  /**
   * Restrict delivery to specific metro areas (DMA codes). Use for regulatory compliance or RCT testing.
   */
  geo_metro_any_of?: string[];
  /**
   * Restrict delivery to specific postal/ZIP codes. Use for regulatory compliance or RCT testing.
   */
  geo_postal_code_any_of?: string[];
  frequency_cap?: FrequencyCap;
}
/**
 * Frequency capping settings for package-level application
 */
export interface FrequencyCap {
  /**
   * Minutes to suppress after impression
   */
  suppress_minutes: number;
}
<|MERGE_RESOLUTION|>--- conflicted
+++ resolved
@@ -1,9 +1,5 @@
 // Generated AdCP core types from official schemas v2.0.0
-<<<<<<< HEAD
-// Generated at: 2025-10-15T14:20:43.587Z
-=======
-// Generated at: 2025-10-15T12:41:03.737Z
->>>>>>> b1415335
+// Generated at: 2025-10-15T14:51:19.539Z
 
 // MEDIA-BUY SCHEMA
 /**
