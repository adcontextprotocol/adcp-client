name: CI/CD Pipeline

on:
  push:
    branches: [ main, develop ]
  pull_request:
    branches: [ main ]

jobs:
  test:
    name: Test & Build
    runs-on: ubuntu-latest

    steps:
    - name: Checkout code
      uses: actions/checkout@v4

    - name: Setup Node.js
      uses: actions/setup-node@v4
      with:
        node-version: '20.x'
        cache: 'npm'
        
    - name: Install dependencies
      run: npm ci

    - name: Sync schemas from AdCP
      run: npm run sync-schemas

    - name: Run TypeScript type checking
      run: npm run typecheck

    - name: Build library
      run: npm run build:lib

    - name: Run unit tests
      run: npm test
<<<<<<< HEAD

=======
      env:
        CI: true
      
>>>>>>> 2fcf59f3
    - name: Build full project
      run: npm run build

  quality:
    name: Code Quality
    runs-on: ubuntu-latest
    
    steps:
    - name: Checkout code
      uses: actions/checkout@v4
      
    - name: Setup Node.js
      uses: actions/setup-node@v4
      with:
        node-version: '20.x'
        cache: 'npm'
        
    - name: Install dependencies
      run: npm ci
      
    - name: Check package.json integrity
      run: |
        # Verify no missing dependencies
        npm ls --depth=0
        
        # Verify build works from clean state
        npm run clean
        npm run build:lib
        
        # Verify package exports are valid
        node -e "
          const pkg = require('./package.json');
          const fs = require('fs');
          
          // Check main export exists
          if (!fs.existsSync(pkg.main)) {
            throw new Error('Main export file does not exist: ' + pkg.main);
          }
          
          // Check types export exists
          if (!fs.existsSync(pkg.types)) {
            throw new Error('Types export file does not exist: ' + pkg.types);
          }
          
          console.log('✅ Package exports are valid');
        "

  security:
    name: Security Audit
    runs-on: ubuntu-latest
    
    steps:
    - name: Checkout code
      uses: actions/checkout@v4
      
    - name: Setup Node.js
      uses: actions/setup-node@v4
      with:
        node-version: '20.x'
        cache: 'npm'
        
    - name: Install dependencies
      run: npm ci
      
    - name: Run security audit
      run: npm audit --audit-level=moderate
      
    - name: Check for known vulnerabilities
      run: |
        # Check if any critical or high vulnerabilities exist
        if npm audit --audit-level=high --json | grep -q '"level":"high"\|"level":"critical"'; then
          echo "❌ High or critical vulnerabilities found"
          npm audit --audit-level=high
          exit 1
        else
          echo "✅ No high or critical vulnerabilities found"
        fi

  publish-dry-run:
    name: Publish Dry Run
    runs-on: ubuntu-latest
    needs: [test, quality, security]
    if: github.event_name == 'pull_request'
    
    steps:
    - name: Checkout code
      uses: actions/checkout@v4
      
    - name: Setup Node.js
      uses: actions/setup-node@v4
      with:
        node-version: '20.x'
        cache: 'npm'
        registry-url: 'https://registry.npmjs.org'
        
    - name: Install dependencies
      run: npm ci
      
    - name: Test publish (dry run)
      run: |
        # Simulate the full publish process
        npm run prepublishOnly
        npm pack --dry-run
        
        echo "✅ Package is ready for publication"
        echo "📦 Package contents:"
        npm pack --silent | tar -tzf - | head -20
<|MERGE_RESOLUTION|>--- conflicted
+++ resolved
@@ -35,13 +35,9 @@
 
     - name: Run unit tests
       run: npm test
-<<<<<<< HEAD
-
-=======
       env:
         CI: true
-      
->>>>>>> 2fcf59f3
+
     - name: Build full project
       run: npm run build
 
